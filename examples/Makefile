#-----------------------------------------------------------------------------#
#              This file is part of the HIFIR library                         #
#-----------------------------------------------------------------------------#

CPPFLAGS = -I../src
include ../Makefile.in

DEMOS_SRC = demo.cpp
DEMOS = $(DEMOS_SRC:%.cpp=%)
DEMOS_EXE = $(DEMOS_SRC:%.cpp=%.exe)

.PHONY: clean
.PRECIOUS: $(DEMOS_EXE)

all: $(DEMOS_EXE)

<<<<<<< HEAD
define MAKE_EXE_RULE =
$(1).d: $(1).cpp
	@$(CXX) $(CPPFLAGS) -MM -MP -MT $$@ -MF $$@ $$<
include $(1).d

$(1).exe: $(1).cpp $(1).d
	$(CXX) $(CPPFLAGS) $(CXXFLAGS) $$< -o $$@ $(LDFLAGS) $(LIBS)
endef

ifneq ("$(MAKECMDGOALS)","clean")
    $(foreach test,$(DEMOS),$(eval $(call MAKE_EXE_RULE, $(test))))
endif
=======
demo.exe: demo.cpp
	$(HIF_CXX) $(HIF_CXXFLAGS) -I../src $< -o $@ $(HIF_LIBS) $(HIF_LDFLAGS)
>>>>>>> b35d74e9

demo_libhifir.exe: demo_libhifir.cpp
	$(HIF_CXX) $(HIF_CXXFLAGS) -I../src -I../libhifir $< -o $@ \
		-L../libhifir -lhifir -Wl,-rpath,../libhifir

clean:
<<<<<<< HEAD
	@rm -f $(DEMOS_EXE) *.dSYM *.d
=======
	rm -f *.exe
>>>>>>> b35d74e9
<|MERGE_RESOLUTION|>--- conflicted
+++ resolved
@@ -14,7 +14,6 @@
 
 all: $(DEMOS_EXE)
 
-<<<<<<< HEAD
 define MAKE_EXE_RULE =
 $(1).d: $(1).cpp
 	@$(CXX) $(CPPFLAGS) -MM -MP -MT $$@ -MF $$@ $$<
@@ -27,18 +26,10 @@
 ifneq ("$(MAKECMDGOALS)","clean")
     $(foreach test,$(DEMOS),$(eval $(call MAKE_EXE_RULE, $(test))))
 endif
-=======
-demo.exe: demo.cpp
-	$(HIF_CXX) $(HIF_CXXFLAGS) -I../src $< -o $@ $(HIF_LIBS) $(HIF_LDFLAGS)
->>>>>>> b35d74e9
 
 demo_libhifir.exe: demo_libhifir.cpp
 	$(HIF_CXX) $(HIF_CXXFLAGS) -I../src -I../libhifir $< -o $@ \
 		-L../libhifir -lhifir -Wl,-rpath,../libhifir
 
 clean:
-<<<<<<< HEAD
-	@rm -f $(DEMOS_EXE) *.dSYM *.d
-=======
-	rm -f *.exe
->>>>>>> b35d74e9
+	@rm -f $(DEMOS_EXE) *.dSYM *.d